--- conflicted
+++ resolved
@@ -10,13 +10,10 @@
 import { AuthProvider } from './components/auth/AuthProvider';
 import { AuthModal } from './components/auth/AuthModal';
 import { ProtectedRoute } from './components/auth/ProtectedRoute';
-<<<<<<< HEAD
 import { useAuthStore } from './store/authStore';
 import { GuestBanner } from './components/auth/GuestBanner';
-=======
 import { CartProvider } from './context/CartContext';
 import { TemporaryItemsBar } from './components/TemporaryItemsBar';
->>>>>>> eee1da0f
 
 // Lazy load heavy modals
 const SettingsModal = lazy(() => import('./components/modals/SettingsModal').then(module => ({ default: module.SettingsModal })));
@@ -212,6 +209,9 @@
           />
         </a>
       </div>
+
+      {/* Guest Banner - only show for guest users */}
+      {isGuest && <GuestBanner />}
 
       <Header 
         onMenuClick={() => setSidebarOpen(true)}

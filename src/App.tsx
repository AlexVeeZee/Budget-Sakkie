--- conflicted
+++ resolved
@@ -19,12 +19,8 @@
 // Lazy load heavy modals
 const UnifiedSidebarModal = lazy(() => import('./components/modals/UnifiedSidebarModal').then(module => ({ default: module.UnifiedSidebarModal })));
 
-<<<<<<< HEAD
 type TabType = 'search' | 'compare' | 'lists' | 'deals' | 'profile' | 'family';
-=======
-type TabType = 'search' | 'compare' | 'lists' | 'deals' | 'profile';
 type ModalType = 'settings' | 'location' | 'loyalty' | 'rewards' | 'family' | 'help' | null;
->>>>>>> d3d4b884
 
 // Interface for product selection in compare tab
 interface SelectedProductInfo {
@@ -213,39 +209,6 @@
         onLocationClick={handleLocationClick}
       />
       
-<<<<<<< HEAD
-      <main className={`pb-20 pt-4 transition-all duration-300 ${sidebarOpen ? 'ml-80' : ''}`}>
-        <ProtectedRoute 
-          allowGuest={activeTab !== 'lists' && activeTab !== 'profile' && activeTab !== 'family'}
-          fallback={
-            <div className="max-w-md mx-auto mt-12 p-6 bg-white rounded-xl shadow-md">
-              <h2 className="text-2xl font-bold text-gray-900 mb-4">Welcome to Budget Sakkie</h2>
-              <p className="text-gray-600 mb-6">
-                Sign in to access all features and start saving on your grocery shopping.
-              </p>
-              <div className="space-y-4">
-                <button
-                  onClick={handleSignInClick}
-                  className="w-full bg-green-600 hover:bg-green-700 text-white font-semibold py-3 px-4 rounded-lg transition-colors"
-                >
-                  Sign In
-                </button>
-                <button
-                  onClick={handleSignUpClick}
-                  className="w-full bg-blue-600 hover:bg-blue-700 text-white font-semibold py-3 px-4 rounded-lg transition-colors"
-                >
-                  Create Account
-                </button>
-                <button
-                  onClick={() => {
-                    setAuthModalMode('guest');
-                    setShowAuthModal(true);
-                  }}
-                  className="w-full bg-gray-200 hover:bg-gray-300 text-gray-800 font-medium py-3 px-4 rounded-lg transition-colors"
-                >
-                  Continue as Guest
-                </button>
-=======
       <div className="flex">
         {/* Sidebar */}
         <Sidebar 
@@ -263,7 +226,7 @@
         {/* Main Content */}
         <main className="flex-1 pb-20 pt-4">
           <ProtectedRoute 
-            allowGuest={activeTab !== 'lists' && activeTab !== 'profile'}
+            allowGuest={activeTab !== 'lists' && activeTab !== 'profile' && activeTab !== 'family'}
             fallback={
               <div className="max-w-md mx-auto mt-12 p-6 bg-white rounded-xl shadow-md">
                 <h2 className="text-2xl font-bold text-gray-900 mb-4">Welcome to Budget Sakkie</h2>
@@ -293,7 +256,6 @@
                     Continue as Guest
                   </button>
                 </div>
->>>>>>> d3d4b884
               </div>
             }
           >
